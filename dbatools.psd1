--- conflicted
+++ resolved
@@ -11,11 +11,7 @@
 	RootModule = 'dbatools.psm1'
 	
 	# Version number of this module.
-<<<<<<< HEAD
-	ModuleVersion = '0.8.5.56'
-=======
 	ModuleVersion = '0.8.61'
->>>>>>> 5ced9cc4
 	
 	# ID used to uniquely identify this module
 	GUID = '9d139310-ce45-41ce-8e8b-d76335aa1789'
@@ -148,9 +144,6 @@
 		'Test-DbaConnectionAuthScheme',
 		'Test-DbaServerName',
 		'Repair-DbaServerName',
-<<<<<<< HEAD
-		'Stop-DbaProcess'
-=======
 		'Stop-DbaProcess',
 		'Copy-SqlSsisCatalog',
 		'Find-DbaOrphanedFile',
@@ -161,7 +154,6 @@
 		'Set-DbaMaxDop',
 		'Test-DbaFullRecoveryModel',
 		'Test-DbaMaxDop'
->>>>>>> 5ced9cc4
 	)
 	
 	# Cmdlets to export from this module
